/*
 * Licensed to the Apache Software Foundation (ASF) under one or more
 * contributor license agreements.  See the NOTICE file distributed with
 * this work for additional information regarding copyright ownership.
 * The ASF licenses this file to You under the Apache License, Version 2.0
 * (the "License"); you may not use this file except in compliance with
 * the License.  You may obtain a copy of the License at
 *
 *     http://www.apache.org/licenses/LICENSE-2.0
 *
 * Unless required by applicable law or agreed to in writing, software
 * distributed under the License is distributed on an "AS IS" BASIS,
 * WITHOUT WARRANTIES OR CONDITIONS OF ANY KIND, either express or implied.
 * See the License for the specific language governing permissions and
 * limitations under the License.
 */
package org.apache.dubbo.rpc;

import java.io.Serializable;
import java.util.HashMap;
import java.util.Map;
import java.util.concurrent.CompletableFuture;
import java.util.concurrent.ExecutionException;
import java.util.concurrent.TimeUnit;
import java.util.concurrent.TimeoutException;
import java.util.function.Function;
import java.lang.reflect.Field;
import java.util.HashMap;
import java.util.Map;
import java.util.function.BiConsumer;

/**
 * {@link AsyncRpcResult} is introduced in 3.0.0 to replace RpcResult, and RpcResult is replaced with {@link AppResponse}:
 * <ul>
 *     <li>AsyncRpcResult is the object that is actually passed in the call chain</li>
 *     <li>AppResponse only simply represents the business result</li>
 * </ul>
 *
 *  The relationship between them can be described as follow, an abstraction of the definition of AsyncRpcResult:
 *  <pre>
 *  {@code
 *   Public class AsyncRpcResult implements CompletionStage<AppResponse> {
 *       ......
 *  }
 * </pre>
 * AsyncRpcResult is a future representing an unfinished RPC call, while AppResponse is the actual return type of this call.
 * In theory, AppResponse does'n have to implement the {@link Result} interface, this is done mainly for compatibility purpose.
 *
 * @serial Do not change the class name and properties.
 */
public class AppResponse extends AbstractResult implements Serializable {

    private static final long serialVersionUID = -6925924956850004727L;

    private Object result;

    private Throwable exception;

    private Map<String, Object> attachments = new HashMap<String, Object>();

    public AppResponse() {
    }

    public AppResponse(Object result) {
        this.result = result;
    }

    public AppResponse(Throwable exception) {
        this.exception = exception;
    }

    @Override
    public Object recreate() throws Throwable {
        if (exception != null) {
            // fix issue#619
            try {
                // get Throwable class
                Class clazz = exception.getClass();
                while (!clazz.getName().equals(Throwable.class.getName())) {
                    clazz = clazz.getSuperclass();
                }
                // get stackTrace value
                Field stackTraceField = clazz.getDeclaredField("stackTrace");
                stackTraceField.setAccessible(true);
                Object stackTrace = stackTraceField.get(exception);
                if (stackTrace == null) {
                    exception.setStackTrace(new StackTraceElement[0]);
                }
            } catch (Exception e) {
                // ignore
            }
            throw exception;
        }
        return result;
    }

    @Override
    public Object getValue() {
        return result;
    }

    @Override
    public void setValue(Object value) {
        this.result = value;
    }

    @Override
    public Throwable getException() {
        return exception;
    }

    @Override
    public void setException(Throwable e) {
        this.exception = e;
    }

    @Override
    public boolean hasException() {
        return exception != null;
    }

    @Override
    public Map<String, Object> getAttachments() {
        return attachments;
    }

    /**
     * Append all items from the map into the attachment, if map is empty then nothing happens
     *
     * @param map contains all key-value pairs to append
     */
    public void setAttachments(Map<String, Object> map) {
        this.attachments = map == null ? new HashMap<String, Object>() : map;
    }

    public void addAttachments(Map<String, Object> map) {
        if (map == null) {
            return;
        }
        if (this.attachments == null) {
            this.attachments = new HashMap<String, Object>();
        }
        this.attachments.putAll(map);
    }

    @Override
    public Object getAttachment(String key) {
        return attachments.get(key);
    }

    @Override
    public Object getAttachment(String key, Object defaultValue) {
        Object result = attachments.get(key);
        if (result == null) {
            result = defaultValue;
        }
        return result;
    }

    public void setAttachment(String key, Object value) {
        attachments.put(key, value);
    }

    @Override
<<<<<<< HEAD
    public Result whenCompleteWithContext(BiConsumer<Result, Throwable> fn) {
=======
    public Result thenApplyWithContext(Function<AppResponse, AppResponse> fn) {
        throw new UnsupportedOperationException("AppResponse represents an concrete business response, there will be no status changes, you should get internal values directly.");
    }

    @Override
    public <U> CompletableFuture<U> thenApply(Function<Result, ? extends U> fn) {
        throw new UnsupportedOperationException("AppResponse represents an concrete business response, there will be no status changes, you should get internal values directly.");
    }

    @Override
    public Result get() throws InterruptedException, ExecutionException {
        throw new UnsupportedOperationException("AppResponse represents an concrete business response, there will be no status changes, you should get internal values directly.");
    }

    @Override
    public Result get(long timeout, TimeUnit unit) throws InterruptedException, ExecutionException, TimeoutException {
>>>>>>> 13c01efd
        throw new UnsupportedOperationException("AppResponse represents an concrete business response, there will be no status changes, you should get internal values directly.");
    }

    @Override
    public String toString() {
        return "AppResponse [value=" + result + ", exception=" + exception + "]";
    }
}<|MERGE_RESOLUTION|>--- conflicted
+++ resolved
@@ -24,10 +24,6 @@
 import java.util.concurrent.TimeUnit;
 import java.util.concurrent.TimeoutException;
 import java.util.function.Function;
-import java.lang.reflect.Field;
-import java.util.HashMap;
-import java.util.Map;
-import java.util.function.BiConsumer;
 
 /**
  * {@link AsyncRpcResult} is introduced in 3.0.0 to replace RpcResult, and RpcResult is replaced with {@link AppResponse}:
@@ -162,9 +158,6 @@
     }
 
     @Override
-<<<<<<< HEAD
-    public Result whenCompleteWithContext(BiConsumer<Result, Throwable> fn) {
-=======
     public Result thenApplyWithContext(Function<AppResponse, AppResponse> fn) {
         throw new UnsupportedOperationException("AppResponse represents an concrete business response, there will be no status changes, you should get internal values directly.");
     }
@@ -181,7 +174,6 @@
 
     @Override
     public Result get(long timeout, TimeUnit unit) throws InterruptedException, ExecutionException, TimeoutException {
->>>>>>> 13c01efd
         throw new UnsupportedOperationException("AppResponse represents an concrete business response, there will be no status changes, you should get internal values directly.");
     }
 
